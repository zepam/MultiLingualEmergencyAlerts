--- conflicted
+++ resolved
@@ -88,13 +88,6 @@
             }
         },
         "chinese_traditional": {
-<<<<<<< HEAD
-            "flood": "[SENDING AGENCY]：當前[LOCATION] 處於山洪緊急狀態，該狀態將持續至[TIME]。這是一種極度危險且危及生命的情況。請勿嘗試外出，除非您要逃離可能發生洪水的地區或接到疏散令的地區。[URL]",
-            "extreme_wind": "[SENDING AGENCY]：当前就[LOCATION]危及生命的强风紧迫危险情况发布了强风警报，持续生效至[TIME]。请立即躲到坚固建筑物的室内房间里，远离窗户。保护头部免受飞扬物体的伤害。不要在强风平静时外出！风力很快就会再次变得危险。[URL]",
-            "fire": "[SENDING AGENCY] 當前[LOCATION] 發佈了火災預警，該預警將持續至[TIME]。立即疏散您的家人和寵物，切勿拖延。該地區的能見度將會降低，道路可能會被堵塞。如果現在不離開，您可能會被困住、受傷或死亡。離開[LOCATION] 附近的地區。預計會出現能見度降低、濃煙和呼吸困難。 開車時務必小心。留意在該地區工作的公共安全人員並遵循他們的指示。[URL]",
-            "boil_water_notice": "[SENDING AGENCY]：當前[LOCATION] 發佈了沸水消毒提醒，有效期限至[TIME]。您所在社區的水可能致病。如果有的話，請使用瓶裝水。在煮沸之前，請勿飲用自來水或過濾水，或將這些水用於煮飯、刷牙或清潔房屋。讓水充分沸騰三分鐘。使用前讓水冷卻。請勿使用未煮沸的水製成的冰。如果您使用配方奶餵養孩子，請使用即食型配方奶。確保不要讓寵物喝未煮沸的水。[URL]",
-            "911_outage": "[SENDING AGENCY]：[LOCATION] 發佈了 9-1-1 故障警報 ，當前生效中。如果發生緊急情況，請直接撥打當地電話號碼聯絡警察、消防、醫療或其他緊急服務部門。如果撥打 9-1-1，您可能得不到幫助。[URL]"
-=======
             "flood": {
                 "source": "[SENDING AGENCY]: A FLASH FLOOD EMERGENCY is in effect for [LOCATION] until [TIME]. This is an extremely dangerous and life-threatening situation. Do not attempt to travel unless you are fleeing an area that may flood or are under an evacuation order. [URL]",
                 "reference": "[SENDING AGENCY]：當前[LOCATION] 處於山洪緊急狀態，該狀態將持續至[TIME]。這是一種極度危險且危及生命的情況。請勿嘗試外出，除非您要逃離可能發生洪水的地區或接到疏散令的地區。[URL]"
@@ -115,7 +108,6 @@
                 "source": "[SENDING AGENCY]: A 9-1-1 OUTAGE ALERT is in effect for [LOCATION]. Please contact police, fire, medical, or other emergency services directly at their local phone numbers in case of emergency. If you dial 9-1-1, you may not get help. [URL]",
                 "reference": "[SENDING AGENCY]：[LOCATION] 發佈了 9-1-1 故障警報 ，當前生效中。如果發生緊急情況，請直接撥打當地電話號碼聯絡警察、消防、醫療或其他緊急服務部門。如果撥打 9-1-1，您可能得不到幫助。[URL]"
             }
->>>>>>> eaa5b0be
         },
         "english": {
             "UAP_landed": {
